from os import path

from setuptools import setup, find_packages
from setuptools.extension import Extension
from Cython.Build import cythonize
from Cython.Distutils import build_ext
import numpy


extensions = [
    Extension("openpiv.widim", ["./openpiv/widim.pyx"],
              include_dirs=[numpy.get_include()])]

extensions = cythonize(extensions, include_path=[numpy.get_include()])


# read the contents of your README file
this_directory = path.abspath(path.dirname(__file__))
# with open(path.join(this_directory, 'README.md'), encoding='utf-8') as f:
with open(path.join(this_directory, 'README.md')) as f:
    long_description = f.read()

setup(
    name="OpenPIV",
<<<<<<< HEAD
    version='0.23.2c2',
=======
    version='0.23.3',
>>>>>>> 3235324c
    cmdclass={'build_ext': build_ext},
    ext_modules=extensions,
    packages=find_packages(),
    include_package_data=True,
    setup_requires=[
        'setuptools',
        'cython>=0.29.14',
        'numpy'
    ],
    install_requires=[
        'cython>=0.29.14',
        'numpy',
        'imageio',
        'matplotlib>=3',
        'scikit-image',
        'scipy',
        'natsort',
        'GitPython',
        'pytest',
        'tqdm'
    ],
    classifiers=[
        # PyPI-specific version type. The number specified here is a magic
        # constant
        # with no relation to this application's version numbering scheme.
        # *sigh*
        'Development Status :: 4 - Beta',

        # Sublist of all supported Python versions.
        'Programming Language :: Python :: 3.7',
        'Programming Language :: Python :: 3.8',

        # Sublist of all supported platforms and environments.
          'Operating System :: MacOS :: MacOS X',
          'Operating System :: Microsoft :: Windows',
          'Operating System :: POSIX',

        # Miscellaneous metadata.
        'Intended Audience :: Science/Research',
        'License :: OSI Approved :: GNU General Public License v3 (GPLv3)',
        'Natural Language :: English',
        'Operating System :: OS Independent',
        'Topic :: Scientific/Engineering',
    ],
    # long_description=long_description,
    # long_description_content_type='text/markdown'
)<|MERGE_RESOLUTION|>--- conflicted
+++ resolved
@@ -22,11 +22,7 @@
 
 setup(
     name="OpenPIV",
-<<<<<<< HEAD
-    version='0.23.2c2',
-=======
     version='0.23.3',
->>>>>>> 3235324c
     cmdclass={'build_ext': build_ext},
     ext_modules=extensions,
     packages=find_packages(),
